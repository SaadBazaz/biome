--- conflicted
+++ resolved
@@ -5,15 +5,11 @@
  * LICENSE file in the root directory of this source tree.
  */
 
-<<<<<<< HEAD
-import {DiagnosticAdvice, DiagnosticAdviceItem} from '@romejs/diagnostics';
-=======
 import {
-  PartialDiagnosticAdvice,
-  PartialDiagnosticAdviceItem,
+  DiagnosticAdvice,
+  DiagnosticAdviceItem,
   getErrorStackAdvice,
 } from '@romejs/diagnostics';
->>>>>>> c3881807
 import SnapshotManager from './SnapshotManager';
 import {TestRunnerOptions} from '../master/testing/types';
 import {Event} from '@romejs/events';
