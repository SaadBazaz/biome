--- conflicted
+++ resolved
@@ -6,12 +6,7 @@
  */
 
 import Scope from '../Scope';
-<<<<<<< HEAD
-import {ArrowFunctionExpression, AnyNode} from '@romejs/js-ast';
-=======
-import {addFunctionBindings} from '../utils';
 import {AnyNode, ArrowFunctionExpression} from '@romejs/js-ast';
->>>>>>> bdd7b9a5
 
 export default {
   creator: true,
