--- conflicted
+++ resolved
@@ -473,13 +473,8 @@
 		const {handler} = getFileHandlerFromPathAssert(ref.real, project.config);
 
 		if (
-<<<<<<< HEAD
-			!formatOptions.forceFormat &&
-			(!handler.capabilities.format || !project.config.format.enabled)
-=======
 			!(formatOptions.forceFormat ||
 			(handler.capabilities.format && project.config.format.enabled))
->>>>>>> 92f77ffb
 		) {
 			return;
 		}
